#!/usr/bin/python
# -*- coding: utf-8 -*-

import re
import os

from setuptools import setup, find_packages

here = os.path.abspath(os.path.dirname(__file__))
README = open(os.path.join(here, 'README.md')).read()
CHANGES = open(os.path.join(here, 'CHANGES.rst')).read()


with open(os.path.join(here, 'gandi', 'cli', '__init__.py')) as v_file:
    version = re.compile(r".*__version__ = '(.*?)'",
                         re.S).match(v_file.read()).group(1)

<<<<<<< HEAD
requires = ['pyyaml', 'click<=3.1', 'requests', 'IPy']
=======
requires = ['pyyaml', 'click<=4.0', 'requests']
>>>>>>> bdda0b74


setup(name='gandi.cli',
      namespace_packages=['gandi'],
      version=version,
      description='Gandi command line interface',
      long_description=README + '\n\n' + CHANGES,
      author='Gandi',
      author_email='feedback@gandi.net',
      classifiers=[
          'Programming Language :: Python',
          'Programming Language :: Python :: 3',
          'Topic :: Terminals',
          'Intended Audience :: Developers',
          'Intended Audience :: System Administrators',
          'License :: OSI Approved :: GNU General Public License v3 (GPLv3)',
      ],
      url='https://github.com/Gandi/gandi.cli',
      packages=find_packages(),
      include_package_data=True,
      zip_safe=False,
      install_requires=requires,
      entry_points="""\
[console_scripts]
gandi = gandi.cli.__main__:main
""",
      )<|MERGE_RESOLUTION|>--- conflicted
+++ resolved
@@ -15,11 +15,7 @@
     version = re.compile(r".*__version__ = '(.*?)'",
                          re.S).match(v_file.read()).group(1)
 
-<<<<<<< HEAD
-requires = ['pyyaml', 'click<=3.1', 'requests', 'IPy']
-=======
-requires = ['pyyaml', 'click<=4.0', 'requests']
->>>>>>> bdda0b74
+requires = ['pyyaml', 'click<=4.0', 'requests', 'IPy']
 
 
 setup(name='gandi.cli',
