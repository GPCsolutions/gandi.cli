--- conflicted
+++ resolved
@@ -293,10 +293,7 @@
 
     return types
 
-<<<<<<< HEAD
-=======
-
->>>>>>> 63930db4
+
 @cli.command()
 @click.argument('resource')
 @pass_gandi
