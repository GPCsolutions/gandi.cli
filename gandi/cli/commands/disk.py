""" Disk namespace commands. """

import click
from click.exceptions import UsageError

from gandi.cli.core.cli import cli
from gandi.cli.core.utils import output_disk, output_generic, randomstring
from gandi.cli.core.utils.size import disk_check_size
from gandi.cli.core.params import (pass_gandi, DATACENTER, SNAPSHOTPROFILE_VM,
                                   KERNEL, SIZE, option, DISK_IMAGE)


@cli.command()
@click.option('--only-data', help='Only display data disks.', is_flag=True)
@click.option('--only-snapshot', help='Only display snapshots.', is_flag=True)
@click.option('--type', help='Display types.', is_flag=True)
@click.option('--id', help='Display ids.', is_flag=True)
@click.option('--vm', help='Display vms.', is_flag=True)
@click.option('--snapshotprofile', help='Display snapshot profile.',
              is_flag=True)
@click.option('--limit', help='Limit number of results.', default=100,
              show_default=True)
@pass_gandi
def list(gandi, only_data, only_snapshot, type, id, vm, snapshotprofile,
         limit):
    """ List disks. """
    options = {
        'items_per_page': limit,
    }

    if only_data:
        options.setdefault('type', []).append('data')
    if only_snapshot:
        options.setdefault('type', []).append('snapshot')

    output_keys = ['name', 'state', 'size']
    if type:
        output_keys.append('type')
    if id:
        output_keys.append('id')
    if vm:
        output_keys.append('vm')

    profiles = []
    if snapshotprofile:
        output_keys.append('profile')
        profiles = gandi.snapshotprofile.list()

    result = gandi.disk.list(options)
    vms = dict([(vm_['id'], vm_) for vm_ in gandi.iaas.list()])

    for num, disk in enumerate(result):
        if num:
            gandi.separator_line()
        output_disk(gandi, disk, [], vms, profiles, output_keys)

    return result


@cli.command()
@click.argument('resource', nargs=-1, required=True)
@pass_gandi
def info(gandi, resource):
    """ Display information about a disk.

    Resource can be a disk name or ID
    """
    output_keys = ['name', 'state', 'size', 'type', 'id', 'dc', 'vm',
                   'profile', 'kernel']

    resource = sorted(tuple(set(resource)))
    vms = dict([(vm['id'], vm) for vm in gandi.iaas.list()])
    datacenters = gandi.datacenter.list()

    result = []
    for num, item in enumerate(resource):
        if num:
            gandi.separator_line()
        disk = gandi.disk.info(item)
        output_disk(gandi, disk, datacenters, vms, [], output_keys)
        result.append(disk)

    return result


@cli.command()
@click.option('--bg', '--background', default=False, is_flag=True,
              help='Run command in background mode (default=False).')
@click.option('--force', '-f', is_flag=True,
              help='This is a dangerous option that will cause CLI to continue'
                   ' without prompting. (default=False).')
@pass_gandi
@click.argument('resource', nargs=-1, required=True)
def detach(gandi, resource, background, force):
    """ Detach disks from currectly attached vm.

    Resource can be a disk name, or ID
    """
    resource = sorted(tuple(set(resource)))
    if not force:
        proceed = click.confirm('Are you sure you want to detach %s?' %
                                ', '.join(resource))
        if not proceed:
            return

    result = gandi.disk.detach(resource, background)
    if background:
        gandi.pretty_echo(result)

    return result


@cli.command()
@click.option('--bg', '--background', default=False, is_flag=True,
              help='Run command in background mode (default=False).')
@click.option('-r', '--read-only', default=False, is_flag=True,
              help='Attach disk as read-only')
@click.option('--position', '-p', type=click.INT,
              help='Position where disk should be attached: 0 for system disk.'
                   ' If there is already a disk attached at the specified'
                   ' position, it will be swapped.')
@click.option('--force', '-f', is_flag=True,
              help='This is a dangerous option that will cause CLI to continue'
                   ' without prompting. (default=False).')
@pass_gandi
@click.argument('disk', nargs=1, required=True)
@click.argument('vm', nargs=1, required=True)
def attach(gandi, disk, vm, position, read_only, background, force):
    """ Attach disk to vm.

    disk can be a disk name, or ID
    vm can be a vm name, or ID
    """
    if not force:
        proceed = click.confirm("Are you sure you want to attach disk '%s'"
                                " to vm '%s'?" % (disk, vm))
        if not proceed:
            return

    disk_info = gandi.disk.info(disk)
    attached = disk_info.get('vms_id', False)
    if attached and not force:
        gandi.echo('This disk is still attached')
        proceed = click.confirm('Are you sure you want to detach %s?' % disk)

        if not proceed:
            return

    result = gandi.disk.attach(disk, vm, background, position, read_only)
    if background and result:
        gandi.pretty_echo(result)

    return result


@cli.command()
@click.option('--cmdline', type=click.STRING, default=None,
              help='Kernel cmdline.')
@click.option('--kernel', type=KERNEL, default=None, help='Kernel for disk.')
@click.option('--name', type=click.STRING, default=None, help='Disk name.')
@click.option('--size', default=None, metavar='SIZE[M|G|T]', type=SIZE,
              help=('Disk size. A size suffix (M for megabytes up to T for '
                    'terabytes) is optional, megabytes is the default if no '
                    'suffix is present.'),
              callback=disk_check_size)
@click.option('--snapshotprofile', help='Selected snapshot profile.',
<<<<<<< HEAD
              default=None, type=SNAPSHOTPROFILE_VM)
=======
              default=None, type=SNAPSHOTPROFILE)
@click.option('--delete-snapshotprofile', default=False, is_flag=True,
              help='Remove snapshot profile associated to this disk.')
>>>>>>> df4c0052
@click.option('--bg', '--background', default=False, is_flag=True,
              help='Run command in background mode (default=False).')
@pass_gandi
@click.argument('resource')
def update(gandi, resource, cmdline, kernel, name, size,
           snapshotprofile, delete_snapshotprofile, background):
    """ Update a disk.

    Resource can be a disk name, or ID
    """
    if snapshotprofile and delete_snapshotprofile:
        raise UsageError('You must not set snapshotprofile and '
                         'delete-snapshotprofile.')

    if delete_snapshotprofile:
        snapshotprofile = ''

    result = gandi.disk.update(resource, name, size, snapshotprofile,
                               background, cmdline, kernel)
    if background:
        gandi.pretty_echo(result)

    return result


@cli.command()
@click.option('--force', '-f', is_flag=True,
              help='This is a dangerous option that will cause CLI to continue'
                   ' without prompting. (default=False).')
@click.option('--bg', '--background', default=False, is_flag=True,
              help='run command in background mode (default=False).')
@click.argument('resource', nargs=-1, required=True)
@pass_gandi
def delete(gandi, resource, force, background):
    """ Delete a disk. """
    output_keys = ['id', 'type', 'step']

    resource = sorted(tuple(set(resource)))
    if not force:
        disk_info = "'%s'" % ', '.join(resource)
        proceed = click.confirm('Are you sure you want to delete disk %s?'
                                % disk_info)

        if not proceed:
            return

    opers = gandi.disk.delete(resource, background)
    if background:
        for oper in opers:
            output_generic(gandi, oper, output_keys)

    return opers


@cli.command()
@click.option('--name', type=click.STRING, default=None,
              help='Disk name, will be generated if not provided.')
@click.option('--vm', default=None, type=click.STRING,
              help='Attach the newly created disk to the vm.')
@click.option('--size', default='3072', metavar='SIZE[M|G|T]', type=SIZE,
              help=('Disk size. A size suffix (M for megabytes up to T for '
                    'terabytes) is optional, megabytes is the default if no '
                    'suffix is present.'),
              callback=disk_check_size)
@click.option('--snapshotprofile', help='Selected snapshot profile.',
              default=None, type=SNAPSHOTPROFILE_VM)
@click.option('--source', default=None, type=DISK_IMAGE,
              help='Create a disk from a disk or a snapshot.')
@option('--datacenter', type=DATACENTER, default='LU',
        help='Datacenter where the disk will be created.')
@click.option('--bg', '--background', default=False, is_flag=True,
              help='Run command in background mode (default=False).')
@pass_gandi
def create(gandi, name, vm, size, snapshotprofile, datacenter, source,
           background):
    """ Create a new disk. """
    output_keys = ['id', 'type', 'step']
    name = name or randomstring('vdi')

    disk_type = 'data'
    oper = gandi.disk.create(name, vm, size, snapshotprofile, datacenter,
                             source, disk_type, background)

    if background:
        output_generic(gandi, oper, output_keys)

    return oper


@cli.command()
@click.option('--name', type=click.STRING, default=None,
              help='Snapshot name, will be generated if not provided.')
@click.option('--bg', '--background', default=False, is_flag=True,
              help='Run command in background mode (default=False).')
@click.argument('resource')
@pass_gandi
def snapshot(gandi, name, resource, background):
    """ Create a snapshot on the fly. """
    name = name or randomstring('snp')

    source_info = gandi.disk.info(resource)
    datacenter = source_info['datacenter_id']
    result = gandi.disk.create(name, None, None, None, datacenter, resource,
                               'snapshot', background)

    if background:
        gandi.pretty_echo(result)
    return result


@cli.command()
@click.option('--bg', '--background', default=False, is_flag=True,
              help='Run command in background mode (default=False).')
@click.argument('resource', required=True)
@pass_gandi
def rollback(gandi, resource, background):
    """ Rollback a disk from a snapshot. """
    result = gandi.disk.rollback(resource, background)

    if background:
        gandi.pretty_echo(result)
    return result<|MERGE_RESOLUTION|>--- conflicted
+++ resolved
@@ -164,13 +164,9 @@
                     'suffix is present.'),
               callback=disk_check_size)
 @click.option('--snapshotprofile', help='Selected snapshot profile.',
-<<<<<<< HEAD
               default=None, type=SNAPSHOTPROFILE_VM)
-=======
-              default=None, type=SNAPSHOTPROFILE)
 @click.option('--delete-snapshotprofile', default=False, is_flag=True,
               help='Remove snapshot profile associated to this disk.')
->>>>>>> df4c0052
 @click.option('--bg', '--background', default=False, is_flag=True,
               help='Run command in background mode (default=False).')
 @pass_gandi
