""" VM commands module. """

import math
import socket
import time

from gandi.cli.core.base import GandiModule
from gandi.cli.core.utils import randomstring
from gandi.cli.modules.datacenter import Datacenter
from gandi.cli.modules.sshkey import SshkeyHelper


class Iaas(GandiModule, SshkeyHelper):

    """ Module to handle CLI commands.

    $ gandi vm console
    $ gandi vm create
    $ gandi vm delete
    $ gandi vm info
    $ gandi vm list
    $ gandi vm reboot
    $ gandi vm ssh
    $ gandi vm start
    $ gandi vm stop
    $ gandi vm update

    """

    @classmethod
    def list(cls, options=None):
        """List virtual machines."""
        if not options:
            options = {}

        return cls.call('hosting.vm.list', options)

    @classmethod
    def resource_list(cls):
        """ Get the possible list of resources (hostname, id). """
        items = cls.list()
        ret = [vm['hostname'] for vm in items]
        ret.extend([str(vm['id']) for vm in items])
        return ret

    @classmethod
    def info(cls, id):
        """Display information about a virtual machine."""
        return cls.call('hosting.vm.info', cls.usable_id(id))

    @classmethod
    def stop(cls, resources, background=False):
        """Stop a virtual machine."""
        if not isinstance(resources, (list, tuple)):
            resources = [resources]

        opers = []
        for item in resources:
            oper = cls.call('hosting.vm.stop', cls.usable_id(item))
            if isinstance(oper, list):
                opers.extend(oper)
            else:
                opers.append(oper)

        if background:
            return opers

        # interactive mode, run a progress bar
        cls.echo('Stopping your Virtual Machine %s.' % item)
        cls.display_progress(opers)

    @classmethod
    def start(cls, resources, background=False):
        """Start a virtual machine."""
        if not isinstance(resources, (list, tuple)):
            resources = [resources]

        opers = []
        for item in resources:
            oper = cls.call('hosting.vm.start', cls.usable_id(item))
            if isinstance(oper, list):
                opers.extend(oper)
            else:
                opers.append(oper)

        if background:
            return opers

        # interactive mode, run a progress bar
        cls.echo('Starting your Virtual Machine %s.' % item)
        cls.display_progress(opers)

    @classmethod
    def reboot(cls, resources, background=False):
        """Reboot a virtual machine."""
        if not isinstance(resources, (list, tuple)):
            resources = [resources]

        opers = []
        for item in resources:
            oper = cls.call('hosting.vm.reboot', cls.usable_id(item))
            if isinstance(oper, list):
                opers.extend(oper)
            else:
                opers.append(oper)

        if background:
            return opers

        # interactive mode, run a progress bar
        cls.echo('Rebooting your Virtual Machine %s.' % item)
        cls.display_progress(opers)

    @classmethod
    def delete(cls, resources, background=False):
        """Delete a virtual machine."""
        if not isinstance(resources, (list, tuple)):
            resources = [resources]

        opers = []
        for item in resources:
            oper = cls.call('hosting.vm.delete', cls.usable_id(item))
            if not oper:
                continue

            if isinstance(oper, list):
                opers.extend(oper)
            else:
                opers.append(oper)

        if background:
            return opers

        # interactive mode, run a progress bar
        cls.echo('Deleting your Virtual Machine %s.' % item)
        if opers:
            cls.display_progress(opers)

    @classmethod
    def required_max_memory(cls, id, memory):
        """
        Recommend a max_memory setting for this vm given memory. If the
        VM already has a nice setting, return None. The max_memory
        param cannot be fixed too high, because page table allocation
        would cost too much for small memory profile. Use a range as below.
        """
        best = int(max(2 ** math.ceil(math.log(memory, 2)), 2048))

        actual_vm = cls.info(id)

        if (actual_vm['state'] == 'running'
                and actual_vm['vm_max_memory'] != best):
            return best

    @classmethod
    def update(cls, id, memory, cores, console, password, background,
               max_memory):
        """Update a virtual machine."""
        if not background and not cls.intty():
            background = True

        vm_params = {}

        if memory:
            vm_params['memory'] = memory

        if cores:
            vm_params['cores'] = cores

        if console:
            vm_params['console'] = console

        if password:
            vm_params['password'] = password

        if max_memory:
            vm_params['vm_max_memory'] = max_memory

        result = cls.call('hosting.vm.update', cls.usable_id(id), vm_params)
        if background:
            return result

        # interactive mode, run a progress bar
        cls.echo('Updating your Virtual Machine %s.' % id)
        cls.display_progress(result)

    @classmethod
    def create(cls, datacenter, memory, cores, ip_version, bandwidth,
               login, password, hostname, image, run, background, sshkey,
               size, vlan, script):
        """Create a new virtual machine."""
        if not background and not cls.intty():
            background = True

        datacenter_id_ = int(Datacenter.usable_id(datacenter))

        if not hostname:
            hostname = randomstring()
            disk_name = 'sys_%s' % hostname[4:]
        else:
            disk_name = 'sys_%s' % hostname.replace('.', '')

        vm_params = {
            'hostname': hostname,
            'datacenter_id': datacenter_id_,
            'memory': memory,
            'cores': cores,
            'ip_version': ip_version,
            'bandwidth': bandwidth,
        }

        if login:
            vm_params['login'] = login

        if run:
            vm_params['run'] = run

        if password:
            vm_params['password'] = password

        vm_params.update(cls.convert_sshkey(sshkey))

        # XXX: name of disk is limited to 15 chars in ext2fs, ext3fs
        # but api allow 255, so we limit to 15 for now
        disk_params = {'datacenter_id': vm_params['datacenter_id'],
                       'name': disk_name[:15]}

        if size:
            disk_params['size'] = size

        sys_disk_id_ = int(Image.usable_id(image, datacenter_id_))

        result = cls.call('hosting.vm.create_from', vm_params, disk_params,
                          sys_disk_id_)

        ip_summary = 'ip v4+v6'
        if ip_version == 6:
            ip_summary = 'ip v6'
        cls.echo('* Configuration used: %d cores, %dMb memory, %s, '
                 'image %s, hostname: %s' % (cores, memory, ip_summary, image,
                                             hostname))
<<<<<<< HEAD
        if background and not vlan:
=======

        # background mode, bail out now (skip interactive part)
        if background:
>>>>>>> b022e1be
            return result

        # interactive mode, run a progress bar
        cls.echo('Creating your Virtual Machine %s.' % hostname)
        cls.display_progress(result)
        cls.echo('Your Virtual Machine %s has been created.' % hostname)

        vm_id = None
        for oper in result:
            if oper.get('vm_id'):
                vm_id = oper.get('vm_id')
                break

        if vlan:
            from gandi.cli.modules.network import Ip
            attach = Ip.attach(None, vm_id, vlan, bandwidth,
                               background)
            if background:
                return result

        if 'ssh_key' not in vm_params and 'keys' not in vm_params:
            return

        if vm_id:
            cls.wait_for_sshd(vm_id)
            cls.ssh_keyscan(vm_id)
            if script:
                ret = cls.scp(vm_id, 'root', None, script, '/var/tmp/gscript')
                if not ret:
                    cls.error('Failed to scp script %s to VM %s (id: %s)' %
                              (script, hostname, vm_id))

            cls.ssh(vm_id, 'root', None, script and ['/var/tmp/gscript'])
            if not ret and (script and ['/var/tmp/gscript']):
                cls.error('Failed to execute script %s on VM %s (id: %s)' %
                          ('/var/tmp/gscript', hostname, vm_id))

    @classmethod
    def from_hostname(cls, hostname):
        """Retrieve virtual machine id associated to a hostname."""
        result = cls.list()
        vm_hosts = {}
        for host in result:
            vm_hosts[host['hostname']] = host['id']

        return vm_hosts.get(hostname)

    @classmethod
    def usable_id(cls, id):
        """ Retrieve id from input which can be hostname or id."""
        try:
            # id is maybe a hostname
            qry_id = cls.from_hostname(id)
            if not qry_id:
                qry_id = int(id)
        except Exception:
            qry_id = None

        if not qry_id:
            msg = 'unknown identifier %s' % id
            cls.error(msg)

        return qry_id

    @classmethod
    def vm_ip(cls, vm_id):
        """Return the first usable ip address for this vm.
        Returns a (version, ip) tuple."""
        vm_info = cls.info(vm_id)

        for iface in vm_info['ifaces']:
            if iface['type'] == 'private':
                continue
            for ip in iface['ips']:
                return ip['version'], ip['ip']

    @classmethod
    def wait_for_sshd(cls, vm_id):
        """Insist on having the vm booted and sshd
        listening"""
        cls.echo('Waiting for the vm to come online')
        version, ip_addr = cls.vm_ip(vm_id)
        give_up = time.time() + 120
        while time.time() < give_up:
            try:
                inet = socket.AF_INET
                if version == 6:
                    inet = socket.AF_INET6
                sd = socket.socket(inet, socket.SOCK_STREAM,
                                   socket.IPPROTO_TCP)
                sd.settimeout(5)
                sd.connect((ip_addr, 22))
                sd.recv(1024)
                return
            except Exception:
                pass
        cls.error('VM did not spin up')

    @classmethod
    def ssh_keyscan(cls, vm_id):
        """Wipe this old key and learn the new one from a freshly
        created vm. This is a security risk for this VM, however
        we dont have another way to learn the key yet, so do this
        for the user."""
        cls.echo('Wiping old key and learning the new one')
        version, ip_addr = cls.vm_ip(vm_id)
        cls.execute('ssh-keygen -R "%s"' % ip_addr)
        cls.execute('ssh-keyscan "%s" >> ~/.ssh/known_hosts' % ip_addr)

    @classmethod
    def scp(cls, vm_id, login, identity, local_file, remote_file):
        """Copy file to remote VM."""
        cmd = ['scp']
        if identity:
            cmd.extend(('-i', identity,))

        version, ip_addr = cls.vm_ip(vm_id)
        if version == 6:
            ip_addr = '[%s]' % ip_addr

        cmd.extend((local_file, '%s@%s:%s' %
                   (login, ip_addr, remote_file),))
        cls.echo('Running %s' % ' '.join(cmd))
        return cls.execute(cmd, False)

    @classmethod
    def ssh(cls, vm_id, login, identity, args=None):
        """Spawn an ssh session to virtual machine."""
        cmd = ['ssh']
        if identity:
            cmd.extend(('-i', identity,))

        version, ip_addr = cls.vm_ip(vm_id)
        if version == 6:
            cmd.append('-6')

        if not ip_addr:
            cls.echo('No IP address found for vm %s, aborting.' % vm_id)
            return

        cmd.append('%s@%s' % (login, ip_addr,))

        if args:
            cmd.extend(args)

        cls.echo('Requesting access using: %s ...' % ' '.join(cmd))
        return cls.execute(cmd, False)

    @classmethod
    def console(cls, id):
        """Open a console to virtual machine."""
        vm_info = cls.info(id)
        if not vm_info['console']:
            # first activate console
            cls.update(id, memory=None, cores=None, console=True,
                       password=None, background=False, max_memory=None)
        # now we can connect
        # retrieve ip of vm
        vm_info = cls.info(id)
        version, ip_addr = cls.vm_ip(id)

        console_url = vm_info.get('console_url', 'console.gandi.net')
        access = 'ssh %s@%s' % (ip_addr, console_url)
        cls.execute(access)


class Image(GandiModule):

    """ Module to handle CLI commands.

    $ gandi vm images

    """

    @classmethod
    def list(cls, datacenter=None, label=None):
        """List available images for vm creation."""
        options = {}
        if datacenter:
            datacenter_id = int(Datacenter.usable_id(datacenter))
            options['datacenter_id'] = datacenter_id

        # implement a filter by label as API doesn't handle it
        images = cls.safe_call('hosting.image.list', options)
        if not label:
            return images
        return [img for img in images
                if label.lower() in img['label'].lower()]

    @classmethod
    def from_label(cls, label, datacenter=None):
        """Retrieve disk image id associated to a label."""
        result = cls.list(datacenter=datacenter)
        image_labels = dict([(image['label'], image['disk_id'])
                            for image in result])

        return image_labels.get(label)

    @classmethod
    def from_sysdisk(cls, label):
        """Retrieve disk id from available system disks"""
        disks = cls.safe_call('hosting.disk.list', {'name': label})
        if len(disks):
            return disks[0]['id']

    @classmethod
    def usable_id(cls, id, datacenter=None):
        """ Retrieve id from input which can be label or id."""
        try:
            qry_id = int(id)
        except:
            # if id is a string, prefer a system disk then a label
            qry_id = cls.from_sysdisk(id) or cls.from_label(id, datacenter)

        if not qry_id:
            msg = 'unknown identifier %s' % id
            cls.error(msg)

        return qry_id


class Kernel(GandiModule):

    """ Module to handle Gandi Kernels. """

    @classmethod
    def list(cls, datacenter, flavor=None, match=''):
        """ List available kernels for datacenter."""
        dc_id = Datacenter.usable_id(datacenter)
        kmap = cls.safe_call('hosting.disk.list_kernels', dc_id)

        if match:
            for flav in kmap:
                kmap[flav] = [x for x in kmap[flav] if match in x]

        if flavor:
            if flavor not in kmap:
                cls.error('flavor %s not supported here' % flavor)
            return kmap[flavor]

        return kmap<|MERGE_RESOLUTION|>--- conflicted
+++ resolved
@@ -239,13 +239,9 @@
         cls.echo('* Configuration used: %d cores, %dMb memory, %s, '
                  'image %s, hostname: %s' % (cores, memory, ip_summary, image,
                                              hostname))
-<<<<<<< HEAD
+
+        # background mode, bail out now (skip interactive part)
         if background and not vlan:
-=======
-
-        # background mode, bail out now (skip interactive part)
-        if background:
->>>>>>> b022e1be
             return result
 
         # interactive mode, run a progress bar
