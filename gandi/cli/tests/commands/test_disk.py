--- conflicted
+++ resolved
@@ -29,12 +29,7 @@
         self.assertEqual(result.exit_code, 0)
 
     def test_info(self):
-<<<<<<< HEAD
-        result = self.runner.invoke(disk.info, ['sys_server01'],
-                                    catch_exceptions=False)
-=======
-        result = self.invoke_with_exceptions(disk.info, ['arch64'])
->>>>>>> 6ebc6b06
+        result = self.invoke_with_exceptions(disk.info, ['sys_server01'])
 
         self.assertEqual(result.output, """name      : sys_server01
 state     : created
@@ -52,19 +47,10 @@
         self.assertEqual(result, 2048)
         self.assertRaises(ClickException, disk_check_size, None, None, 2040)
 
-<<<<<<< HEAD
     def test_detach(self):
-        result = self.runner.invoke(disk.detach, ['data'],
-                                    catch_exceptions=False)
-        self.assertEqual(result.output.strip(),
-                         "Are you sure you want to detach data? [y/N]:"
-                         )
-=======
-    def __test_detach(self):
         result = self.invoke_with_exceptions(disk.detach, ['data'])
         self.assertEqual(result.output.strip(),
-                         "Are you sure to detach data? [y/N]:")
->>>>>>> 6ebc6b06
+                         "Are you sure you want to detach data? [y/N]:")
         self.assertEqual(result.exit_code, 0)
 
     def test_detach_forced(self):
