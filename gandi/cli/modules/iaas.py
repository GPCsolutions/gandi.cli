""" VM commands module. """

import math
import time

from gandi.cli.core.base import GandiModule
from gandi.cli.core.utils import randomstring
from gandi.cli.modules.datacenter import Datacenter
from gandi.cli.modules.sshkey import SshkeyHelper


class Iaas(GandiModule, SshkeyHelper):

    """ Module to handle CLI commands.

    $ gandi vm console
    $ gandi vm create
    $ gandi vm delete
    $ gandi vm info
    $ gandi vm list
    $ gandi vm reboot
    $ gandi vm ssh
    $ gandi vm start
    $ gandi vm stop
    $ gandi vm update

    """

    @classmethod
    def list(cls, options=None):
        """List virtual machines."""
        if not options:
            options = {}

        return cls.call('hosting.vm.list', options)

    @classmethod
    def resource_list(cls):
        """ Get the possible list of resources (hostname, id). """
        items = cls.list()
        ret = [vm['hostname'] for vm in items]
        ret.extend([str(vm['id']) for vm in items])
        return ret

    @classmethod
    def info(cls, id):
        """Display information about a virtual machine."""
        return cls.call('hosting.vm.info', cls.usable_id(id))

    @classmethod
    def stop(cls, resources, background=False):
        """Stop a virtual machine."""
        if not isinstance(resources, (list, tuple)):
            resources = [resources]

        opers = []
        for item in resources:
            oper = cls.call('hosting.vm.stop', cls.usable_id(item))
            if isinstance(oper, list):
                opers.extend(oper)
            else:
                opers.append(oper)

        if background:
            return opers

        # interactive mode, run a progress bar
        cls.echo('Stopping your Virtual Machine %s.' % item)
        cls.display_progress(opers)

    @classmethod
    def start(cls, resources, background=False):
        """Start a virtual machine."""
        if not isinstance(resources, (list, tuple)):
            resources = [resources]

        opers = []
        for item in resources:
            oper = cls.call('hosting.vm.start', cls.usable_id(item))
            if isinstance(oper, list):
                opers.extend(oper)
            else:
                opers.append(oper)

        if background:
            return opers

        # interactive mode, run a progress bar
        cls.echo('Starting your Virtual Machine %s.' % item)
        cls.display_progress(opers)

    @classmethod
    def reboot(cls, resources, background=False):
        """Reboot a virtual machine."""
        if not isinstance(resources, (list, tuple)):
            resources = [resources]

        opers = []
        for item in resources:
            oper = cls.call('hosting.vm.reboot', cls.usable_id(item))
            if isinstance(oper, list):
                opers.extend(oper)
            else:
                opers.append(oper)

        if background:
            return opers

        # interactive mode, run a progress bar
        cls.echo('Rebooting your Virtual Machine %s.' % item)
        cls.display_progress(opers)

    @classmethod
    def delete(cls, resources, background=False):
        """Delete a virtual machine."""
        if not isinstance(resources, (list, tuple)):
            resources = [resources]

        opers = []
        for item in resources:
            oper = cls.call('hosting.vm.delete', cls.usable_id(item))
            if not oper:
                continue

            if isinstance(oper, list):
                opers.extend(oper)
            else:
                opers.append(oper)

        if background:
            return opers

        # interactive mode, run a progress bar
        cls.echo('Deleting your Virtual Machine %s.' % item)
        if opers:
            cls.display_progress(opers)

    @classmethod
    def required_max_memory(cls, id, memory):
        """
        Recommend a max_memory setting for this vm given memory. If the
        VM already has a nice setting, return None. The max_memory
        param cannot be fixed too high, because page table allocation
        would cost too much for small memory profile. Use a range as below.
        """
        best = int(max(2 ** math.ceil(math.log(memory, 2)), 2048))

        actual_vm = cls.info(id)

        if (actual_vm['state'] == 'running'
                and actual_vm['vm_max_memory'] != best):
            return best

    @classmethod
    def update(cls, id, memory, cores, console, password, background,
               max_memory):
        """Update a virtual machine."""
        if not background and not cls.intty():
            background = True

        vm_params = {}

        if memory:
            vm_params['memory'] = memory

        if cores:
            vm_params['cores'] = cores

        if console:
            vm_params['console'] = console

        if password:
            vm_params['password'] = password

        if max_memory:
            vm_params['vm_max_memory'] = max_memory

        result = cls.call('hosting.vm.update', cls.usable_id(id), vm_params)
        if background:
            return result

        # interactive mode, run a progress bar
        cls.echo('Updating your Virtual Machine %s.' % id)
        cls.display_progress(result)

    @classmethod
    def create(cls, datacenter, memory, cores, ip_version, bandwidth,
               login, password, hostname, image, run, background, sshkey,
               size):
        """Create a new virtual machine."""
        if not background and not cls.intty():
            background = True

        datacenter_id_ = int(Datacenter.usable_id(datacenter))

        if not hostname:
            hostname = randomstring()
            disk_name = 'sys_%s' % hostname[4:]
        else:
            disk_name = 'sys_%s' % hostname.replace('.', '')

        vm_params = {
            'hostname': hostname,
            'datacenter_id': datacenter_id_,
            'memory': memory,
            'cores': cores,
            'ip_version': ip_version,
            'bandwidth': bandwidth,
        }

        if login:
            vm_params['login'] = login

        if run:
            vm_params['run'] = run

        if password:
            vm_params['password'] = password

        vm_params.update(cls.convert_sshkey(sshkey))

        # XXX: name of disk is limited to 15 chars in ext2fs, ext3fs
        # but api allow 255, so we limit to 15 for now
        disk_params = {'datacenter_id': vm_params['datacenter_id'],
                       'name': disk_name[:15]}

        if size:
            disk_params['size'] = size

        sys_disk_id_ = int(Image.usable_id(image, datacenter_id_))

        result = cls.call('hosting.vm.create_from', vm_params, disk_params,
                          sys_disk_id_)

        if ip_version == 4:
            ip_summary = 'ip v4+v6'
        else:
            ip_summary = 'ip v6'
        cls.echo('* Configuration used: %d cores, %dMb memory, %s, '
                 'image %s, hostname: %s' % (cores, memory, ip_summary, image,
                                             hostname))
        if background:
            return result

        # interactive mode, run a progress bar
        cls.echo('Creating your Virtual Machine %s.' % hostname)
        cls.display_progress(result)
        cls.echo('Your Virtual Machine %s has been created.' % hostname)

        if 'ssh_key' not in vm_params and 'keys' not in vm_params:
            return

        vm_id = None
        for oper in result:
            if oper.get('vm_id'):
                vm_id = oper.get('vm_id')
                break

        if vm_id:
            time.sleep(5)
            cls.ssh_keyscan(oper['vm_id'])
            cls.ssh(oper['vm_id'], login='root', identity=None)

    @classmethod
    def from_hostname(cls, hostname):
        """Retrieve virtual machine id associated to a hostname."""
        result = cls.list()
        vm_hosts = {}
        for host in result:
            vm_hosts[host['hostname']] = host['id']

        return vm_hosts.get(hostname)

    @classmethod
    def usable_id(cls, id):
        """ Retrieve id from input which can be hostname or id."""
        try:
            # id is maybe a hostname
            qry_id = cls.from_hostname(id)
            if not qry_id:
                qry_id = int(id)
        except Exception:
            qry_id = None

        if not qry_id:
            msg = 'unknown identifier %s' % id
            cls.error(msg)

        return qry_id

    @classmethod
<<<<<<< HEAD
    def vm_ip(cls, vm_id):
        """Return the first usable ip address for this vm.
        Returns a (version, ip) tuple."""
=======
    def ssh(cls, vm_id, login, identity, wipe_key=False, args=None):
        """Spawn an ssh session to virtual machine."""
>>>>>>> d2914f20
        vm_info = cls.info(vm_id)

        for iface in vm_info['ifaces']:
            for ip in iface['ips']:
                return ip['version'], ip['ip']

    @classmethod
    def ssh_keyscan(cls, vm_id):
        """Wipe this old key and learn the new one from a freshly
        created vm. This is a security risk for this VM, however
        we dont have another way to learn the key yet, so do this
        for the user."""
        cls.echo('Wiping old key and learning the new one')
        version, ip_addr = cls.vm_ip(vm_id)
        cls.execute('ssh-keygen -R "%s"' % ip_addr)
        cls.execute('ssh-keyscan "%s" >> ~/.ssh/known_hosts' % ip_addr)

    @classmethod
    def scp(cls, vm_id, login, identity, local_file, remote_file):
        """Copy file to remote VM."""
        cmd = ['scp']
        if identity:
            cmd.extend(('-i', identity,))

        version, ip_addr = cls.vm_ip(vm_id)
        if version == 6:
            ip_addr = '[%s]' % ip_addr

        cmd.extend(local_file, '%s@%s:%s' % 
                   (login, ip_addr, remote_file))
        cls.execute(cmd)

    @classmethod
    def ssh(cls, vm_id, login, identity):
        """Spawn an ssh session to virtual machine."""
        cmd = ['ssh']
        if identity:
            cmd.extend(('-i', identity,))

        version, ip_addr = cls.vm_ip(vm_id)
        if version == 6:
            cmd.append('-6')

        cmd.append('%s@%s' % (login, ip_addr,))

        if args:
            cmd.extend(args)

        cls.echo('Requesting access using: %s ...' % ' '.join(cmd))
        cls.execute(cmd, False)

    @classmethod
    def console(cls, id):
        """Open a console to virtual machine."""
        vm_info = cls.info(id)
        if not vm_info['console']:
            # first activate console
            cls.update(id, memory=None, cores=None, console=True,
                       password=None, background=False, max_memory=None)
        # now we can connect
        # retrieve ip of vm
        vm_info = cls.info(id)
        for iface in vm_info['ifaces']:
            for ip in iface['ips']:
                if ip['version'] == 4:
                    ip_addr = ip['ip']
                else:
                    ip_addr = ip['ip']
                # stop on first access found
                break

        console_url = vm_info.get('console_url', 'console.gandi.net')
        access = 'ssh %s@%s' % (ip_addr, console_url)
        cls.execute(access)


class Image(GandiModule):

    """ Module to handle CLI commands.

    $ gandi vm images

    """

    @classmethod
    def list(cls, datacenter=None, label=None):
        """List available images for vm creation."""
        options = {}
        if datacenter:
            datacenter_id = int(Datacenter.usable_id(datacenter))
            options['datacenter_id'] = datacenter_id

        # implement a filter by label as API doesn't handle it
        images = cls.safe_call('hosting.image.list', options)
        if not label:
            return images
        return [img for img in images
                if label.lower() in img['label'].lower()]

    @classmethod
    def from_label(cls, label, datacenter=None):
        """Retrieve disk image id associated to a label."""
        result = cls.list(datacenter=datacenter)
        image_labels = dict([(image['label'], image['disk_id'])
                            for image in result])

        return image_labels.get(label)

    @classmethod
    def from_sysdisk(cls, label):
        """Retrieve disk id from available system disks"""
        disks = cls.safe_call('hosting.disk.list', {'name': label})
        if len(disks):
            return disks[0]['id']

    @classmethod
    def usable_id(cls, id, datacenter=None):
        """ Retrieve id from input which can be label or id."""
        try:
            qry_id = int(id)
        except:
            # if id is a string, prefer a system disk then a label
            qry_id = cls.from_sysdisk(id) or cls.from_label(id, datacenter)

        if not qry_id:
            msg = 'unknown identifier %s' % id
            cls.error(msg)

        return qry_id


class Kernel(GandiModule):

    """ Module to handle Gandi Kernels. """

    @classmethod
    def list(cls, datacenter, flavor=None, match=''):
        """ List available kernels for datacenter."""
        dc_id = Datacenter.usable_id(datacenter)
        kmap = cls.safe_call('hosting.disk.list_kernels', dc_id)

        if match:
            for flav in kmap:
                kmap[flav] = [x for x in kmap[flav] if match in x]

        if flavor:
            if flavor not in kmap:
                cls.error('flavor %s not supported here' % flavor)
            return kmap[flavor]

        return kmap<|MERGE_RESOLUTION|>--- conflicted
+++ resolved
@@ -289,14 +289,9 @@
         return qry_id
 
     @classmethod
-<<<<<<< HEAD
     def vm_ip(cls, vm_id):
         """Return the first usable ip address for this vm.
         Returns a (version, ip) tuple."""
-=======
-    def ssh(cls, vm_id, login, identity, wipe_key=False, args=None):
-        """Spawn an ssh session to virtual machine."""
->>>>>>> d2914f20
         vm_info = cls.info(vm_id)
 
         for iface in vm_info['ifaces']:
@@ -330,7 +325,7 @@
         cls.execute(cmd)
 
     @classmethod
-    def ssh(cls, vm_id, login, identity):
+    def ssh(cls, vm_id, login, identity, wipe_key=False, args=None):
         """Spawn an ssh session to virtual machine."""
         cmd = ['ssh']
         if identity:
