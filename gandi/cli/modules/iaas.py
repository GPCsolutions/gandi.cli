""" VM commands module. """

import math
import socket
import time

from gandi.cli.core.base import GandiModule
from gandi.cli.core.utils import randomstring
from gandi.cli.modules.datacenter import Datacenter
from gandi.cli.modules.sshkey import SshkeyHelper


class Iaas(GandiModule, SshkeyHelper):

    """ Module to handle CLI commands.

    $ gandi vm console
    $ gandi vm create
    $ gandi vm delete
    $ gandi vm info
    $ gandi vm list
    $ gandi vm reboot
    $ gandi vm ssh
    $ gandi vm start
    $ gandi vm stop
    $ gandi vm update

    """

    @classmethod
    def list(cls, options=None):
        """List virtual machines."""
        if not options:
            options = {}

        return cls.call('hosting.vm.list', options)

    @classmethod
    def resource_list(cls):
        """ Get the possible list of resources (hostname, id). """
        items = cls.list()
        ret = [vm['hostname'] for vm in items]
        ret.extend([str(vm['id']) for vm in items])
        return ret

    @classmethod
    def info(cls, id):
        """Display information about a virtual machine."""
        return cls.call('hosting.vm.info', cls.usable_id(id))

    @classmethod
    def stop(cls, resources, background=False):
        """Stop a virtual machine."""
        if not isinstance(resources, (list, tuple)):
            resources = [resources]

        opers = []
        for item in resources:
            oper = cls.call('hosting.vm.stop', cls.usable_id(item))
            if isinstance(oper, list):
                opers.extend(oper)
            else:
                opers.append(oper)

        if background:
            return opers

        # interactive mode, run a progress bar
        cls.echo('Stopping your Virtual Machine %s.' % item)
        cls.display_progress(opers)

    @classmethod
    def start(cls, resources, background=False):
        """Start a virtual machine."""
        if not isinstance(resources, (list, tuple)):
            resources = [resources]

        opers = []
        for item in resources:
            oper = cls.call('hosting.vm.start', cls.usable_id(item))
            if isinstance(oper, list):
                opers.extend(oper)
            else:
                opers.append(oper)

        if background:
            return opers

        # interactive mode, run a progress bar
        cls.echo('Starting your Virtual Machine %s.' % item)
        cls.display_progress(opers)

    @classmethod
    def reboot(cls, resources, background=False):
        """Reboot a virtual machine."""
        if not isinstance(resources, (list, tuple)):
            resources = [resources]

        opers = []
        for item in resources:
            oper = cls.call('hosting.vm.reboot', cls.usable_id(item))
            if isinstance(oper, list):
                opers.extend(oper)
            else:
                opers.append(oper)

        if background:
            return opers

        # interactive mode, run a progress bar
        cls.echo('Rebooting your Virtual Machine %s.' % item)
        cls.display_progress(opers)

    @classmethod
    def delete(cls, resources, background=False):
        """Delete a virtual machine."""
        if not isinstance(resources, (list, tuple)):
            resources = [resources]

        opers = []
        for item in resources:
            oper = cls.call('hosting.vm.delete', cls.usable_id(item))
            if not oper:
                continue

            if isinstance(oper, list):
                opers.extend(oper)
            else:
                opers.append(oper)

        if background:
            return opers

        # interactive mode, run a progress bar
        cls.echo('Deleting your Virtual Machine %s.' % item)
        if opers:
            cls.display_progress(opers)

    @classmethod
    def required_max_memory(cls, id, memory):
        """
        Recommend a max_memory setting for this vm given memory. If the
        VM already has a nice setting, return None. The max_memory
        param cannot be fixed too high, because page table allocation
        would cost too much for small memory profile. Use a range as below.
        """
        best = int(max(2 ** math.ceil(math.log(memory, 2)), 2048))

        actual_vm = cls.info(id)

        if (actual_vm['state'] == 'running'
                and actual_vm['vm_max_memory'] != best):
            return best

    @classmethod
    def update(cls, id, memory, cores, console, password, background,
               max_memory):
        """Update a virtual machine."""
        if not background and not cls.intty():
            background = True

        vm_params = {}

        if memory:
            vm_params['memory'] = memory

        if cores:
            vm_params['cores'] = cores

        if console:
            vm_params['console'] = console

        if password:
            vm_params['password'] = password

        if max_memory:
            vm_params['vm_max_memory'] = max_memory

        result = cls.call('hosting.vm.update', cls.usable_id(id), vm_params)
        if background:
            return result

        # interactive mode, run a progress bar
        cls.echo('Updating your Virtual Machine %s.' % id)
        cls.display_progress(result)

    @classmethod
    def create(cls, datacenter, memory, cores, ip_version, bandwidth,
               login, password, hostname, image, run, background, sshkey,
<<<<<<< HEAD
               size, vlan):
=======
               size, script):
>>>>>>> 22206113
        """Create a new virtual machine."""
        if not background and not cls.intty():
            background = True

        datacenter_id_ = int(Datacenter.usable_id(datacenter))

        if not hostname:
            hostname = randomstring()
            disk_name = 'sys_%s' % hostname[4:]
        else:
            disk_name = 'sys_%s' % hostname.replace('.', '')

        vm_params = {
            'hostname': hostname,
            'datacenter_id': datacenter_id_,
            'memory': memory,
            'cores': cores,
            'ip_version': ip_version,
            'bandwidth': bandwidth,
        }

        if login:
            vm_params['login'] = login

        if run:
            vm_params['run'] = run

        if password:
            vm_params['password'] = password

        vm_params.update(cls.convert_sshkey(sshkey))

        # XXX: name of disk is limited to 15 chars in ext2fs, ext3fs
        # but api allow 255, so we limit to 15 for now
        disk_params = {'datacenter_id': vm_params['datacenter_id'],
                       'name': disk_name[:15]}

        if size:
            disk_params['size'] = size

        sys_disk_id_ = int(Image.usable_id(image, datacenter_id_))

        result = cls.call('hosting.vm.create_from', vm_params, disk_params,
                          sys_disk_id_)

        ip_summary = 'ip v4+v6'
        if ip_version == 6:
            ip_summary = 'ip v6'
        cls.echo('* Configuration used: %d cores, %dMb memory, %s, '
                 'image %s, hostname: %s' % (cores, memory, ip_summary, image,
                                             hostname))
        if background and not vlan:
            return result

        # interactive mode, run a progress bar
        cls.echo('Creating your Virtual Machine %s.' % hostname)
        cls.display_progress(result)
        cls.echo('Your Virtual Machine %s has been created.' % hostname)

        vm_id = None
        for oper in result:
            if oper.get('vm_id'):
                vm_id = oper.get('vm_id')
                break

        if vlan:
            from gandi.cli.modules.network import Ip
            attach = Ip.attach(None, vm_id, vlan, bandwidth,
                               background)
            if background:
                return result

        if 'ssh_key' not in vm_params and 'keys' not in vm_params:
            return

        if vm_id:
            cls.wait_for_sshd(oper['vm_id'])
            cls.ssh_keyscan(oper['vm_id'])
            if script:
                cls.scp(oper['vm_id'], 'root', None,
                        script, '/var/tmp/gscript')
            cls.ssh(oper['vm_id'], 'root', None,
                    script and ['/var/tmp/gscript'])

    @classmethod
    def from_hostname(cls, hostname):
        """Retrieve virtual machine id associated to a hostname."""
        result = cls.list()
        vm_hosts = {}
        for host in result:
            vm_hosts[host['hostname']] = host['id']

        return vm_hosts.get(hostname)

    @classmethod
    def usable_id(cls, id):
        """ Retrieve id from input which can be hostname or id."""
        try:
            # id is maybe a hostname
            qry_id = cls.from_hostname(id)
            if not qry_id:
                qry_id = int(id)
        except Exception:
            qry_id = None

        if not qry_id:
            msg = 'unknown identifier %s' % id
            cls.error(msg)

        return qry_id

    @classmethod
    def vm_ip(cls, vm_id):
        """Return the first usable ip address for this vm.
        Returns a (version, ip) tuple."""
        vm_info = cls.info(vm_id)

        for iface in vm_info['ifaces']:
            for ip in iface['ips']:
                return ip['version'], ip['ip']

    @classmethod
    def wait_for_sshd(cls, vm_id):
        """Insist on having the vm booted and sshd
        listening"""
        cls.echo('Waiting for the vm to come online')
        version, ip_addr = cls.vm_ip(vm_id)
        give_up = time.time() + 120
        while time.time() < give_up:
            try:
                inet = socket.AF_INET
                if version == 6:
                    inet = socket.AF_INET6
                sd = socket.socket(inet, socket.SOCK_STREAM,
                                   socket.IPPROTO_TCP)
                sd.settimeout(5)
                sd.connect((ip_addr, 22))
                sd.recv(1024)
                return
            except Exception:
                pass
        cls.error('VM did not spin up')

    @classmethod
    def ssh_keyscan(cls, vm_id):
        """Wipe this old key and learn the new one from a freshly
        created vm. This is a security risk for this VM, however
        we dont have another way to learn the key yet, so do this
        for the user."""
        cls.echo('Wiping old key and learning the new one')
        version, ip_addr = cls.vm_ip(vm_id)
        cls.execute('ssh-keygen -R "%s"' % ip_addr)
        cls.execute('ssh-keyscan "%s" >> ~/.ssh/known_hosts' % ip_addr)

    @classmethod
    def scp(cls, vm_id, login, identity, local_file, remote_file):
        """Copy file to remote VM."""
        cmd = ['scp']
        if identity:
            cmd.extend(('-i', identity,))

        version, ip_addr = cls.vm_ip(vm_id)
        if version == 6:
            ip_addr = '[%s]' % ip_addr

        cmd.extend((local_file, '%s@%s:%s' %
                   (login, ip_addr, remote_file),))
        cls.echo('Running %s' % ' '.join(cmd))
        cls.execute(cmd, False)

    @classmethod
    def ssh(cls, vm_id, login, identity, args=None):
        """Spawn an ssh session to virtual machine."""
        cmd = ['ssh']
        if identity:
            cmd.extend(('-i', identity,))

<<<<<<< HEAD
        ip_addr = None
        for iface in vm_info['ifaces']:
            if iface['type'] == 'private':
                continue
            for ip in iface['ips']:
                ip_addr = ip['ip']
                if ip['version'] == 6:
                    cmd.append('-6')
                # stop on first access found
                break
=======
        version, ip_addr = cls.vm_ip(vm_id)
        if version == 6:
            cmd.append('-6')
>>>>>>> 22206113

        if not ip_addr:
            cls.echo('No IP address found for vm %s, aborting.' % vm_id)
            return

        cmd.append('%s@%s' % (login, ip_addr,))

        if args:
            cmd.extend(args)

        cls.echo('Requesting access using: %s ...' % ' '.join(cmd))
        cls.execute(cmd, False)

    @classmethod
    def console(cls, id):
        """Open a console to virtual machine."""
        vm_info = cls.info(id)
        if not vm_info['console']:
            # first activate console
            cls.update(id, memory=None, cores=None, console=True,
                       password=None, background=False, max_memory=None)
        # now we can connect
        # retrieve ip of vm
        vm_info = cls.info(id)
        version, ip_addr = cls.vm_ip(id)

        console_url = vm_info.get('console_url', 'console.gandi.net')
        access = 'ssh %s@%s' % (ip_addr, console_url)
        cls.execute(access)


class Image(GandiModule):

    """ Module to handle CLI commands.

    $ gandi vm images

    """

    @classmethod
    def list(cls, datacenter=None, label=None):
        """List available images for vm creation."""
        options = {}
        if datacenter:
            datacenter_id = int(Datacenter.usable_id(datacenter))
            options['datacenter_id'] = datacenter_id

        # implement a filter by label as API doesn't handle it
        images = cls.safe_call('hosting.image.list', options)
        if not label:
            return images
        return [img for img in images
                if label.lower() in img['label'].lower()]

    @classmethod
    def from_label(cls, label, datacenter=None):
        """Retrieve disk image id associated to a label."""
        result = cls.list(datacenter=datacenter)
        image_labels = dict([(image['label'], image['disk_id'])
                            for image in result])

        return image_labels.get(label)

    @classmethod
    def from_sysdisk(cls, label):
        """Retrieve disk id from available system disks"""
        disks = cls.safe_call('hosting.disk.list', {'name': label})
        if len(disks):
            return disks[0]['id']

    @classmethod
    def usable_id(cls, id, datacenter=None):
        """ Retrieve id from input which can be label or id."""
        try:
            qry_id = int(id)
        except:
            # if id is a string, prefer a system disk then a label
            qry_id = cls.from_sysdisk(id) or cls.from_label(id, datacenter)

        if not qry_id:
            msg = 'unknown identifier %s' % id
            cls.error(msg)

        return qry_id


class Kernel(GandiModule):

    """ Module to handle Gandi Kernels. """

    @classmethod
    def list(cls, datacenter, flavor=None, match=''):
        """ List available kernels for datacenter."""
        dc_id = Datacenter.usable_id(datacenter)
        kmap = cls.safe_call('hosting.disk.list_kernels', dc_id)

        if match:
            for flav in kmap:
                kmap[flav] = [x for x in kmap[flav] if match in x]

        if flavor:
            if flavor not in kmap:
                cls.error('flavor %s not supported here' % flavor)
            return kmap[flavor]

        return kmap<|MERGE_RESOLUTION|>--- conflicted
+++ resolved
@@ -187,11 +187,7 @@
     @classmethod
     def create(cls, datacenter, memory, cores, ip_version, bandwidth,
                login, password, hostname, image, run, background, sshkey,
-<<<<<<< HEAD
-               size, vlan):
-=======
-               size, script):
->>>>>>> 22206113
+               size, vlan, script):
         """Create a new virtual machine."""
         if not background and not cls.intty():
             background = True
@@ -310,6 +306,8 @@
         vm_info = cls.info(vm_id)
 
         for iface in vm_info['ifaces']:
+            if iface['type'] == 'private':
+                continue
             for ip in iface['ips']:
                 return ip['version'], ip['ip']
 
@@ -369,22 +367,9 @@
         if identity:
             cmd.extend(('-i', identity,))
 
-<<<<<<< HEAD
-        ip_addr = None
-        for iface in vm_info['ifaces']:
-            if iface['type'] == 'private':
-                continue
-            for ip in iface['ips']:
-                ip_addr = ip['ip']
-                if ip['version'] == 6:
-                    cmd.append('-6')
-                # stop on first access found
-                break
-=======
         version, ip_addr = cls.vm_ip(vm_id)
         if version == 6:
             cmd.append('-6')
->>>>>>> 22206113
 
         if not ip_addr:
             cls.echo('No IP address found for vm %s, aborting.' % vm_id)
