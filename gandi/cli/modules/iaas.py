--- conflicted
+++ resolved
@@ -263,7 +263,7 @@
             if script:
                 cls.scp(oper['vm_id'], 'root', None,
                         script, '/var/tmp/gscript')
-            cls.ssh(oper['vm_id'], 'root', None, 
+            cls.ssh(oper['vm_id'], 'root', None,
                     script and ['/var/tmp/gscript'])
 
     @classmethod
@@ -316,9 +316,9 @@
                                    socket.IPPROTO_TCP)
                 sd.settimeout(5)
                 sd.connect((ip_addr, 22))
-                buf = sd.recv(1024)
+                sd.recv(1024)
                 return
-            except Exception, e:
+            except Exception:
                 pass
         raise Exception('VM did not spin up')
 
@@ -344,7 +344,7 @@
         if version == 6:
             ip_addr = '[%s]' % ip_addr
 
-        cmd.extend((local_file, '%s@%s:%s' % 
+        cmd.extend((local_file, '%s@%s:%s' %
                    (login, ip_addr, remote_file),))
         cls.echo('Running %s' % ' '.join(cmd))
         cls.execute(cmd, False)
@@ -356,20 +356,9 @@
         if identity:
             cmd.extend(('-i', identity,))
 
-<<<<<<< HEAD
-        ip_addr = None
-        for iface in vm_info['ifaces']:
-            for ip in iface['ips']:
-                ip_addr = ip['ip']
-                if ip['version'] == 6:
-                    cmd.append('-6')
-                # stop on first access found
-                break
-=======
         version, ip_addr = cls.vm_ip(vm_id)
         if version == 6:
             cmd.append('-6')
->>>>>>> 6f7f8b95
 
         if not ip_addr:
             cls.echo('No IP address found for vm %s, aborting.' % vm_id)
