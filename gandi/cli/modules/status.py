""" Status commands module. """

from datetime import datetime
from gandi.cli.core.base import GandiModule


class Status(GandiModule):

    """ Module to handle CLI commands.

    $ gandi status

    """

    base_url = 'https://status.gandi.net/api'

    @classmethod
    def descriptions(cls):
        """ Retrieve status descriptions from status.gandi.net. """
        schema = cls.json_call('%s/status/schema' % cls.base_url)
        descs = {}
        for val in schema['fields']['status']['value']:
            descs.update(val)
        return descs

    @classmethod
    def services(cls):
<<<<<<< HEAD
        """Retrieve services statuses for status.gandi.net."""
        return cls.json_call('%s/services' % cls.base_url)

    @classmethod
    def events(cls, filters):
        """Retrieve events details from status.gandi.net."""
        current = filters.pop('current', False)
        current_params = []
        if current:
            dtformat = '%Y-%m-%d%%20%H:%M'
            now = datetime.utcnow().strftime(dtformat)
            current_params = ['date_start__lt=%s' % now,
                              'estimate_date_end=null']
        filter_url = '&'.join(['%s=%s' % (key, val)
                               for key, val in filters.iteritems()]
                              + current_params)

        events = cls.json_call('%s/events?%s' % (cls.base_url, filter_url))
        return events
=======
        """Retrieve services statuses from status.gandi.net."""
        return cls.json_call('%s/services' % cls.base_url)
>>>>>>> 5b349c07
<|MERGE_RESOLUTION|>--- conflicted
+++ resolved
@@ -25,8 +25,7 @@
 
     @classmethod
     def services(cls):
-<<<<<<< HEAD
-        """Retrieve services statuses for status.gandi.net."""
+        """Retrieve services statuses from status.gandi.net."""
         return cls.json_call('%s/services' % cls.base_url)
 
     @classmethod
@@ -44,8 +43,4 @@
                               + current_params)
 
         events = cls.json_call('%s/events?%s' % (cls.base_url, filter_url))
-        return events
-=======
-        """Retrieve services statuses from status.gandi.net."""
-        return cls.json_call('%s/services' % cls.base_url)
->>>>>>> 5b349c07
+        return events