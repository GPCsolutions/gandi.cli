--- conflicted
+++ resolved
@@ -114,11 +114,7 @@
     def test_status(self):
         self._mock_http_request_working()
 
-<<<<<<< HEAD
-        result = self.runner.invoke(root.status, [], catch_exceptions=False)
-=======
         result = self.invoke_with_exceptions(root.status, [])
->>>>>>> 6ebc6b06
 
         wanted = ("""\
 IAAS      : All services are up and running
@@ -138,12 +134,7 @@
     def test_status_service(self):
         self._mock_http_request_working()
 
-<<<<<<< HEAD
-        result = self.runner.invoke(root.status, ['ssl'],
-                                    catch_exceptions=False)
-=======
         result = self.invoke_with_exceptions(root.status, ['ssl'])
->>>>>>> 6ebc6b06
 
         wanted = ("""\
 SSL       : All services are up and running
@@ -157,12 +148,7 @@
     def test_status_service_incident(self):
         self._mock_http_request_incident()
 
-<<<<<<< HEAD
-        result = self.runner.invoke(root.status, ['paas'],
-                                    catch_exceptions=False)
-=======
         result = self.invoke_with_exceptions(root.status, ['paas'])
->>>>>>> 6ebc6b06
 
         url = 'https://status.gandi.net/timeline/events/7'
         wanted = ("""\
