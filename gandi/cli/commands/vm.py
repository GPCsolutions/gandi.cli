""" Virtual machines namespace commands. """

import click

from gandi.cli.core.cli import cli
from gandi.cli.core.utils import (
    output_vm, output_image, output_generic, output_datacenter,
    output_kernels
)
from gandi.cli.core.params import (
    pass_gandi, option, IntChoice, DATACENTER, DISK_IMAGE,
)


@cli.command()
@click.option('--state', default=None, help='Filter results by state.')
@click.option('--id', help='Display ids.', is_flag=True)
@click.option('--limit', help='Limit number of results.', default=100,
              show_default=True)
@pass_gandi
def list(gandi, state, id, limit):
    """List virtual machines."""
    options = {
        'items_per_page': limit,
    }
    if state:
        options['state'] = state

    output_keys = ['hostname', 'state']
    if id:
        output_keys.append('id')

    datacenters = gandi.datacenter.list()
    result = gandi.iaas.list(options)
    for vm in result:
        gandi.separator_line()
        output_vm(gandi, vm, datacenters, output_keys)

    return result


@cli.command(options_metavar='')
@click.argument('resource', nargs=-1, required=True)
@pass_gandi
def info(gandi, resource):
    """Display information about a virtual machine.

    Resource can be a Hostname or an ID
    """
    output_keys = ['hostname', 'state', 'cores', 'memory', 'console',
                   'datacenter', 'ip']

    datacenters = gandi.datacenter.list()
    ret = []
    for item in resource:
        vm = gandi.iaas.info(item)
        output_vm(gandi, vm, datacenters, output_keys, 14)
        ret.append(vm)
        for disk in vm['disks']:
            disk_out_keys = ['label', 'kernel_version', 'name', 'size']
            output_image(gandi, disk, datacenters, disk_out_keys, 14)

    return ret


@cli.command()
@click.option('--bg', '--background', default=False, is_flag=True,
              help='Run command in background mode (default=False).')
@click.argument('resource', nargs=-1, required=True)
@pass_gandi
def stop(gandi, background, resource):
    """Stop a virtual machine.

    Resource can be a Hostname or an ID
    """
    output_keys = ['id', 'type', 'step']

    opers = gandi.iaas.stop(resource, background)
    if background:
        for oper in opers:
            output_generic(gandi, oper, output_keys)

    return opers


@cli.command()
@click.option('--bg', '--background', default=False, is_flag=True,
              help='Run command in background mode (default=False).')
@click.argument('resource', nargs=-1, required=True)
@pass_gandi
def start(gandi, background, resource):
    """Start a virtual machine.

    Resource can be a Hostname or an ID
    """
    output_keys = ['id', 'type', 'step']

    opers = gandi.iaas.start(resource, background)
    if background:
        for oper in opers:
            output_generic(gandi, oper, output_keys)

    return opers


@cli.command()
@click.option('--bg', '--background', default=False, is_flag=True,
              help='Run command in background mode (default=False).')
@click.argument('resource', nargs=-1, required=True)
@pass_gandi
def reboot(gandi, background, resource):
    """Reboot a virtual machine.

    Resource can be a Hostname or an ID
    """
    output_keys = ['id', 'type', 'step']

    opers = gandi.iaas.reboot(resource, background)
    if background:
        for oper in opers:
            output_generic(gandi, oper, output_keys)

    return opers


@cli.command()
@click.option('--bg', '--background', default=False, is_flag=True,
              help='Run command in background mode (default=False).')
@click.option('--force', '-f', is_flag=True,
              help='This is a dangerous option that will cause CLI to continue'
                   ' without prompting. (default=False).')
@click.argument('resource', nargs=-1, required=True)
@pass_gandi
def delete(gandi, background, force, resource):
    """Delete a virtual machine.

    Resource can be a Hostname or an ID
    """
    output_keys = ['id', 'type', 'step']

    iaas_list = gandi.iaas.list()
    possible_resources = gandi.iaas.resource_list()
    for item in resource:
        if item not in possible_resources:
            gandi.echo('Sorry virtual machine %s does not exist' % item)
            gandi.echo('Please use one of the following: %s' %
                       possible_resources)
            return

    if not force:
        instance_info = "'%s'" % ', '.join(resource)
        proceed = click.confirm("Are you sure to delete Virtual Machine %s?" %
                                instance_info)

        if not proceed:
            return

    stop_opers = []
    for item in resource:
        vm = next((vm for (index, vm) in enumerate(iaas_list)
                  if vm['hostname'] == item), None)
        if vm['state'] == 'running':
            if background:
                gandi.echo('Virtual machine not stopped, background option '
                           'disabled')
                background = False
            oper = gandi.iaas.stop(item, background)
            if not background:
                stop_opers.append(oper)

    opers = gandi.iaas.delete(resource, background)
    if background:
        for oper in stop_opers + opers:
            output_generic(gandi, oper, output_keys)

    return opers


@cli.command()
@option('--datacenter', type=DATACENTER, default='LU',
        help='Datacenter where the VM will be spawned.')
@option('--memory', type=click.INT, default=256,
        help='Quantity of RAM in Megabytes to allocate.')
@option('--cores', type=click.INT, default=1,
        help='Number of cpu.')
@option('--ip-version', type=IntChoice(['4', '6']), default='4',
        help='Version of created IP.')
@option('--bandwidth', type=click.INT, default=102400,
        help="Network bandwidth in bit/s used to create the VM's first "
             "network interface.")
@click.option('--login', default=None,
              help='Login to create on the VM.')
@click.option('--password', default=False, is_flag=True,
              help='Will ask for a password to be set for the root account '
                   'and the created login.')
@click.option('--hostname', default=None,
              help='Hostname of the VM, will be generated if not provided.')
@option('--image', type=DISK_IMAGE, default='Debian 7 64 bits',
        help='Disk image used to boot the VM.')
@click.option('--run', default=None,
              help='Shell command that will run at the first startup of a VM.'
                   'This command will run with root privileges in the ``/`` '
                   'directory at the end of its boot: network interfaces and '
                   'disks are mounted.')
@click.option('--bg', '--background', default=False, is_flag=True,
              help='Run command in background mode (default=False).')
@option('--sshkey', multiple=True,
        help='Authorize ssh authentication for the given ssh key.')
@click.option('--size', type=click.INT, default=None,
              help="System disk size in MiB.")
@pass_gandi
def create(gandi, datacenter, memory, cores, ip_version, bandwidth, login,
           password, hostname, image, run, background, sshkey, size):
    """Create a new virtual machine.

    you can specify a configuration entry named 'sshkey' containing
    path to your sshkey file

    $ gandi config -g sshkey ~/.ssh/id_rsa.pub

    or getting the sshkey "my_key" from your gandi ssh keyring

    $ gandi config -g sshkey my_key

    to know which disk image label (or id) to use as image

    $ gandi vm images

    """
    pwd = None
    if password or not sshkey:
        pwd = click.prompt('password', hide_input=True,
                           confirmation_prompt=True)

    # Display a short summary for creation
    if login:
        user_summary = 'root and %s users' % login
    else:
        user_summary = 'root user'

    gandi.echo('* %s will be created.' % user_summary)
    if sshkey:
        gandi.echo('* SSH key authorization will be used.')
    if not pwd:
        gandi.echo('* No password supplied for vm (required to enable '
                   'emergency web console access).')
    result = gandi.iaas.create(datacenter, memory, cores, ip_version,
                               bandwidth, login, pwd, hostname,
                               image, run,
                               background,
                               sshkey, size)
    if background:
        gandi.pretty_echo(result)

    return result


@cli.command()
@click.option('--memory', type=click.INT, default=None,
              help='Quantity of RAM in Megabytes to allocate.')
@click.option('--cores', type=click.INT, default=None,
              help='Number of cpu.')
@click.option('--console', default=None, is_flag=True,
              help='Activate the emergency console.')
@click.option('--password', default=False, is_flag=True,
              help='Will ask for a password to be set for the root account '
                   'and the created login.')
@click.option('--bg', '--background', default=False, is_flag=True,
              help='Run command in background mode (default=False).')
@click.option('--reboot', default=False, is_flag=True,
              help='Accept a VM reboot for non-live updates')
@click.argument('resource')
@pass_gandi
def update(gandi, resource, memory, cores, console, password, background,
           reboot):
    """Update a virtual machine.

    Resource can be a Hostname or an ID
    """
    pwd = None
    if password:
        pwd = click.prompt('password', hide_input=True,
                           confirmation_prompt=True)

    max_memory = None
    if memory:
        max_memory = gandi.iaas.required_max_memory(resource, memory)

    if max_memory and not reboot:
        gandi.echo('memory update must be done offline.')
        if not click.confirm("reboot machine %s?" % resource):
            return

    result = gandi.iaas.update(resource, memory, cores, console, pwd,
                               background, max_memory)
    if background:
        gandi.pretty_echo(result)

    return result


@cli.command(options_metavar='')
@click.argument('resource')
@pass_gandi
def console(gandi, resource):
    """Open a console to virtual machine.

    Resource can be a Hostname or an ID
    """
    gandi.echo('/!\ Please be aware that if you didn\'t provide a password '
               'during creation, console service will be unavailable.')
    gandi.echo('/!\ You can use "gandi vm update" command to set a password.')
    gandi.echo('/!\ Use ~. ssh escape key to exit.')

    gandi.iaas.console(resource)


@cli.command()
@click.option('--wipe-key', default=False, is_flag=True,
              help='Wipe SSH known host entry first.')
@click.option('--login', '-l', default='root',
              help='Use given login for ssh call')
@click.option('--identity', '-i', default=None,
              help='Use specified path for ssh key')
@click.argument('resource')
@click.argument('args', nargs=-1)
@pass_gandi
def ssh(gandi, resource, login, identity, wipe_key, args):
    """Spawn an SSH session to virtual machine.

    Resource can be a Hostname or an ID
    """
    if '@' in resource:
        (login, resource) = resource.split('@', 1)
<<<<<<< HEAD
    if wipe_key:
        gandi.iaas.ssh_keyscan(resource)
    gandi.iaas.ssh(resource, login, identity)
=======
    gandi.iaas.ssh(resource, login, identity, wipe_key, args)
>>>>>>> d2914f20


@cli.command()
@click.option('--datacenter', type=DATACENTER, default=None,
              help='Filter by datacenter.')
@click.argument('label', required=False)
@pass_gandi
def images(gandi, label, datacenter):
    """List available system images for virtual machines.

    You can also filter results using label, by example:

    $ gandi vm images Ubuntu --datacenter LU

    or

    $ gandi vm images 'Ubuntu 10.04' --datacenter LU

    """
    output_keys = ['label', 'os_arch', 'kernel_version', 'disk_id',
                   'dc', 'name']

    datacenters = gandi.datacenter.list()
    result = gandi.image.list(datacenter, label)
    for image in result:
        gandi.separator_line()
        output_image(gandi, image, datacenters, output_keys)

    # also display usable disks
    result = gandi.disk.list_create(datacenter, label)
    for disk in result:
        gandi.separator_line()
        output_image(gandi, disk, datacenters, output_keys)

    return result


@cli.command()
@click.option('--vm', default=None,
              help='Output available kernels for given vm.')
@click.option('--datacenter', type=DATACENTER, default=None,
              help='Filter by datacenter.')
@click.option('--flavor', default=None,
              help='Filter by kernel flavor.')
@click.argument('match', default='', required=False, metavar='pattern')
@pass_gandi
def kernels(gandi, vm, datacenter, flavor, match):
    """List available kernels."""

    if vm:
        vm = gandi.iaas.info(vm)

    dc_list = gandi.datacenter.filtered_list(datacenter, vm)

    for dc in dc_list:
        gandi.echo('\n')
        output_datacenter(gandi, dc)
        kmap = gandi.kernel.list(dc['id'], flavor, match)
        for _flavor in kmap:
            gandi.separator_line()
            output_kernels(gandi, _flavor, kmap[_flavor])


@cli.command(root=True)
@click.option('--id', help='Display ids.', is_flag=True)
@pass_gandi
def datacenters(gandi, id):
    """List available datacenters."""
    output_keys = ['iso', 'name', 'country']
    if id:
        output_keys.append('id')

    result = gandi.datacenter.list()
    for dc in result:
        gandi.separator_line()
        output_generic(gandi, dc, output_keys)

    return result<|MERGE_RESOLUTION|>--- conflicted
+++ resolved
@@ -332,13 +332,9 @@
     """
     if '@' in resource:
         (login, resource) = resource.split('@', 1)
-<<<<<<< HEAD
     if wipe_key:
         gandi.iaas.ssh_keyscan(resource)
-    gandi.iaas.ssh(resource, login, identity)
-=======
     gandi.iaas.ssh(resource, login, identity, wipe_key, args)
->>>>>>> d2914f20
 
 
 @cli.command()
